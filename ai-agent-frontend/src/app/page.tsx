--- conflicted
+++ resolved
@@ -4,12 +4,8 @@
 import * as fcl from '@onflow/fcl';
 import ChatInterface from '@/components/ChatInterface';
 import WalletConnection from '@/components/WalletConnection';
-<<<<<<< HEAD
-import SwapInterface from '@/components/SwapInterface';
-=======
 import DefiOperationsPanel from '@/components/DefiOperationsPanel';
 import NetworkStatusIndicator from '@/components/NetworkStatusIndicator';
->>>>>>> 73d56c30
 import { Message, DefiOperation } from '@/types';
 
 interface FlowUser {
@@ -145,16 +141,14 @@
       </div>
 
       <div className="container mx-auto px-4 py-6">
-<<<<<<< HEAD
-        <div className="grid grid-cols-1 lg:grid-cols-3 gap-6 h-[calc(100vh-3rem)]">
-          {/* Left Panel - Wallet & Swap Interface */}
-=======
         <div className="grid grid-cols-1 lg:grid-cols-3 gap-6 h-[calc(100vh-6rem)]">
           {/* Left Panel - Wallet & DeFi Operations */}
->>>>>>> 73d56c30
           <div className="lg:col-span-1 space-y-6">
             <WalletConnection />
-            <SwapInterface />
+            <DefiOperationsPanel 
+              userAddress={user?.addr}
+              onExecuteOperation={handleExecuteOperation}
+            />
           </div>
 
           {/* Right Panel - Chat Interface */}
