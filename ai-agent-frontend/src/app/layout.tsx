"use client";

import { Geist, Geist_Mono } from "next/font/google";
<<<<<<< HEAD
import { FlowProvider } from "@onflow/kit";
import { SwapProvider } from "@/contexts/SwapContext";
import flowJson from "../../flow.json";
import { initFlowConfig } from "@/lib/flow-config";
import { initFlowConfigDirect } from "@/lib/flow-config-direct";
=======
import { SwapProvider } from "@/contexts/SwapContext";
import ClientOnlyWrapper from "@/components/ClientOnlyWrapper";
>>>>>>> 73d56c30
import { initFlowConfigLocal } from "@/lib/flow-config-local";
import { useEffect } from "react";
import "./globals.css";

const geistSans = Geist({
  variable: "--font-geist-sans",
  subsets: ["latin"],
});

const geistMono = Geist_Mono({
  variable: "--font-geist-mono",
  subsets: ["latin"],
});

function FlowConfigInitializer() {
  useEffect(() => {
    // Initialize Flow configuration on client side only once
    initFlowConfigLocal();
  }, []);

  return null;
}

export default function RootLayout({
  children,
}: Readonly<{
  children: React.ReactNode;
}>) {
  return (
    <html lang="en">
      <body
        className={`${geistSans.variable} ${geistMono.variable} antialiased`}
      >
<<<<<<< HEAD
        <FlowProvider
          config={{
            accessNodeUrl: 'http://localhost:8888',
            flowNetwork: 'emulator',
          }}
          flowJson={flowJson}
        >
          <SwapProvider>
            {children}
          </SwapProvider>
        </FlowProvider>
=======
        <ClientOnlyWrapper>
          <FlowConfigInitializer />
          <SwapProvider>
            {children}
          </SwapProvider>
        </ClientOnlyWrapper>
>>>>>>> 73d56c30
      </body>
    </html>
  );
}<|MERGE_RESOLUTION|>--- conflicted
+++ resolved
@@ -1,16 +1,8 @@
 "use client";
 
 import { Geist, Geist_Mono } from "next/font/google";
-<<<<<<< HEAD
-import { FlowProvider } from "@onflow/kit";
-import { SwapProvider } from "@/contexts/SwapContext";
-import flowJson from "../../flow.json";
-import { initFlowConfig } from "@/lib/flow-config";
-import { initFlowConfigDirect } from "@/lib/flow-config-direct";
-=======
 import { SwapProvider } from "@/contexts/SwapContext";
 import ClientOnlyWrapper from "@/components/ClientOnlyWrapper";
->>>>>>> 73d56c30
 import { initFlowConfigLocal } from "@/lib/flow-config-local";
 import { useEffect } from "react";
 import "./globals.css";
@@ -44,26 +36,12 @@
       <body
         className={`${geistSans.variable} ${geistMono.variable} antialiased`}
       >
-<<<<<<< HEAD
-        <FlowProvider
-          config={{
-            accessNodeUrl: 'http://localhost:8888',
-            flowNetwork: 'emulator',
-          }}
-          flowJson={flowJson}
-        >
-          <SwapProvider>
-            {children}
-          </SwapProvider>
-        </FlowProvider>
-=======
         <ClientOnlyWrapper>
           <FlowConfigInitializer />
           <SwapProvider>
             {children}
           </SwapProvider>
         </ClientOnlyWrapper>
->>>>>>> 73d56c30
       </body>
     </html>
   );
